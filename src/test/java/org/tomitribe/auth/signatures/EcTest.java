--- conflicted
+++ resolved
@@ -144,12 +144,8 @@
 
     private String generateSignature(final Algorithm algorithm, final String... sign) throws Exception {
 
-<<<<<<< HEAD
-        final Signer signer = new Signer(privateKey, new Signature("some-key-1", algorithm, null, null, Arrays.asList(sign)), SUN_EC_PROVIDER);
-=======
         final Signer signer = new Signer(privateKey,
                 new Signature("some-key-1", SigningAlgorithm.HS2019, algorithm, null, null, Arrays.asList(sign)), SUN_EC_PROVIDER);
->>>>>>> 2541f2bd
 
         final Signature signed = signer.sign(method, uri, headers);
 
@@ -158,12 +154,8 @@
 
     private void verifySignature(final Algorithm algorithm, final String signature, final boolean expected, final String... sign) throws Exception {
 
-<<<<<<< HEAD
-        final Verifier verifier = new Verifier(publicKey, new Signature("some-key-1", algorithm, null, signature, Arrays.asList(sign)), SUN_EC_PROVIDER);
-=======
         final Verifier verifier = new Verifier(publicKey,
                 new Signature("some-key-1", SigningAlgorithm.HS2019, algorithm, null, signature, Arrays.asList(sign)), SUN_EC_PROVIDER);
->>>>>>> 2541f2bd
 
         assertEquals(expected, verifier.verify(method, uri, headers));
     }
