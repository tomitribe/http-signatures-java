--- conflicted
+++ resolved
@@ -31,20 +31,12 @@
 
     @Test
     public void validSignature() {
-<<<<<<< HEAD
-        new Signature("somekey", "hmac-sha256", null, "yT/NrPI9mKB5R7FTLRyFWvB+QLQOEAvbGmauC0tI+Jg=", Arrays.asList("date", "accept"));
-=======
         new Signature("somekey", SigningAlgorithm.HS2019.getAlgorithmName(), "hmac-sha256", null, "yT/NrPI9mKB5R7FTLRyFWvB+QLQOEAvbGmauC0tI+Jg=", Arrays.asList("date", "accept"));
->>>>>>> 2541f2bd
     }
 
     @Test(expected = IllegalArgumentException.class)
     public void nullKey() {
-<<<<<<< HEAD
-        new Signature(null, "hmac-sha256", null, "yT/NrPI9mKB5R7FTLRyFWvB+QLQOEAvbGmauC0tI+Jg=", Arrays.asList("date", "accept"));
-=======
         new Signature(null, SigningAlgorithm.HS2019.getAlgorithmName(), "hmac-sha256", null, "yT/NrPI9mKB5R7FTLRyFWvB+QLQOEAvbGmauC0tI+Jg=", Arrays.asList("date", "accept"));
->>>>>>> 2541f2bd
     }
 
     @Test
@@ -54,25 +46,17 @@
 
     @Test(expected = IllegalArgumentException.class)
     public void nullAlgorithm() {
-<<<<<<< HEAD
-        new Signature("somekey", (String) null, null, "yT/NrPI9mKB5R7FTLRyFWvB+QLQOEAvbGmauC0tI+Jg=", Arrays.asList("date", "accept"));
-=======
         new Signature("somekey", SigningAlgorithm.HS2019.getAlgorithmName(), (String) null, null, "yT/NrPI9mKB5R7FTLRyFWvB+QLQOEAvbGmauC0tI+Jg=", Arrays.asList("date", "accept"));
     }
 
     @Test(expected = IllegalArgumentException.class)
     public void nullSigningAlgorithm() {
         new Signature("somekey", null, "hmac-sha256", null, "yT/NrPI9mKB5R7FTLRyFWvB+QLQOEAvbGmauC0tI+Jg=", Arrays.asList("date", "accept"));
->>>>>>> 2541f2bd
     }
 
     @Test
     public void nullHeaders() {
-<<<<<<< HEAD
-        final Signature signature = new Signature("somekey", "hmac-sha256", null, "yT/NrPI9mKB5R7FTLRyFWvB+QLQOEAvbGmauC0tI+Jg=", Arrays.asList());
-=======
         final Signature signature = new Signature("somekey", SigningAlgorithm.HS2019.getAlgorithmName(), "hmac-sha256", null, "yT/NrPI9mKB5R7FTLRyFWvB+QLQOEAvbGmauC0tI+Jg=", Arrays.asList());
->>>>>>> 2541f2bd
         assertEquals(1, signature.getHeaders().size()); // should contain at least the Date which is required
         assertEquals("date", signature.getHeaders().get(0).toLowerCase());
     }
@@ -80,13 +64,8 @@
 
     @Test
     public void roundTripTest() throws Exception {
-<<<<<<< HEAD
-        final Signature expected = new Signature("somekey", "hmac-sha256", null, "yT/NrPI9mKB5R7FTLRyFWvB+QLQOEAvbGmauC0tI+Jg=", Arrays.asList("date", "accept"));
-        final Signature actual = Signature.fromString(expected.toString());
-=======
         final Signature expected = new Signature("somekey", SigningAlgorithm.HS2019.getAlgorithmName(), "hmac-sha256", null, "yT/NrPI9mKB5R7FTLRyFWvB+QLQOEAvbGmauC0tI+Jg=", Arrays.asList("date", "accept"));
         final Signature actual = Signature.fromString(expected.toString(), null);
->>>>>>> 2541f2bd
 
         assertSignature(expected, actual);
     }
@@ -223,11 +202,7 @@
     @Test
     public void orderTolerance() throws Exception {
 
-<<<<<<< HEAD
-        final Signature expected = new Signature("hmac-key-1", "hmac-sha256", null, "yT/NrPI9mKB5R7FTLRyFWvB+QLQOEAvbGmauC0tI+Jg=", Arrays.asList("date", "accept"));
-=======
         final Signature expected = new Signature("hmac-key-1", SigningAlgorithm.HS2019.getAlgorithmName(), "hmac-sha256", null, "yT/NrPI9mKB5R7FTLRyFWvB+QLQOEAvbGmauC0tI+Jg=", Arrays.asList("date", "accept"));
->>>>>>> 2541f2bd
 
         final List<String> input = Arrays.asList(
                 "keyId=\"hmac-key-1\"",
@@ -252,11 +227,7 @@
     @Test
     public void caseNormalization() throws Exception {
 
-<<<<<<< HEAD
-        final Signature signature = new Signature("hmac-key-1", "hMaC-ShA256", null, "yT/NrPI9mKB5R7FTLRyFWvB+QLQOEAvbGmauC0tI+Jg=", Arrays.asList("dAte", "aCcEpt"));
-=======
         final Signature signature = new Signature("hmac-key-1", SigningAlgorithm.HS2019.getAlgorithmName(), "hMaC-ShA256", null, "yT/NrPI9mKB5R7FTLRyFWvB+QLQOEAvbGmauC0tI+Jg=", Arrays.asList("dAte", "aCcEpt"));
->>>>>>> 2541f2bd
 
         assertEquals("hmac-key-1", signature.getKeyId());
         assertEquals("hmac-sha256", signature.getAlgorithm().toString());
@@ -275,11 +246,7 @@
     @Test
     public void ambiguousParameters() throws Exception {
 
-<<<<<<< HEAD
-        final Signature expected = new Signature("hmac-key-3", "dsa-sha1", null, "DPIsA/PWeYjySmfjw2P2SLJXZj1szDOei/Hh8nTcaPo=", Arrays.asList("date"));
-=======
         final Signature expected = new Signature("hmac-key-3", SigningAlgorithm.HS2019.getAlgorithmName(), "dsa-sha1", null, "DPIsA/PWeYjySmfjw2P2SLJXZj1szDOei/Hh8nTcaPo=", Arrays.asList("date"));
->>>>>>> 2541f2bd
 
         final List<String> input = Arrays.asList(
                 "keyId=\"hmac-key-1\"",
@@ -301,11 +268,7 @@
     @Test
     public void parameterCaseTolerance() throws Exception {
 
-<<<<<<< HEAD
-        final Signature expected = new Signature("hmac-key-3", "rsa-sha256", null, "DPIsA/PWeYjySmfjw2P2SLJXZj1szDOei/Hh8nTcaPo=", Arrays.asList("date"));
-=======
         final Signature expected = new Signature("hmac-key-3", SigningAlgorithm.HS2019.getAlgorithmName(), "rsa-sha256", null, "DPIsA/PWeYjySmfjw2P2SLJXZj1szDOei/Hh8nTcaPo=", Arrays.asList("date"));
->>>>>>> 2541f2bd
 
         final List<String> input = Arrays.asList(
                 "keyId=\"hmac-key-1\"",
@@ -327,11 +290,7 @@
     @Test
     public void unknownParameters() throws Exception {
 
-<<<<<<< HEAD
-        final Signature expected = new Signature("hmac-key-3", "rsa-sha256", null, "PIft5ByT/Nr5RWvB+QLQRyFAvbGmauCOE7FTL0tI+Jg=", Arrays.asList("date"));
-=======
         final Signature expected = new Signature("hmac-key-3", SigningAlgorithm.HS2019.getAlgorithmName(), "rsa-sha256", null, "PIft5ByT/Nr5RWvB+QLQRyFAvbGmauCOE7FTL0tI+Jg=", Arrays.asList("date"));
->>>>>>> 2541f2bd
 
         final List<String> input = Arrays.asList(
                 "scopeId=\"hmac-key-1\"",
@@ -359,21 +318,13 @@
                 "signature=\"yT/NrPI9mKB5R7FTLRyFWvB+QLQOEAvbGmauC0tI+Jg=\"" +
                 " , ";
 
-<<<<<<< HEAD
-        parseAndAssert(authorization, new Signature("hmac-key-1", "hmac-sha256", null, "yT/NrPI9mKB5R7FTLRyFWvB+QLQOEAvbGmauC0tI+Jg=", Arrays.asList("date", "accept")));
-=======
         parseAndAssert(authorization, new Signature("hmac-key-1", SigningAlgorithm.HS2019.getAlgorithmName(), "hmac-sha256", null, "yT/NrPI9mKB5R7FTLRyFWvB+QLQOEAvbGmauC0tI+Jg=", Arrays.asList("date", "accept")));
->>>>>>> 2541f2bd
     }
 
     @Test
     public void testToString() throws Exception {
 
-<<<<<<< HEAD
-        final Signature signature = new Signature("hmac-key-1", "hmac-sha256", null, "Base64(HMAC-SHA256(signing string))", Arrays.asList("(request-target)", "host", "date", "digest", "content-length"));
-=======
         final Signature signature = new Signature("hmac-key-1", SigningAlgorithm.HS2019.getAlgorithmName(), "hmac-sha256", null, "Base64(HMAC-SHA256(signing string))", Arrays.asList("(request-target)", "host", "date", "digest", "content-length"));
->>>>>>> 2541f2bd
 
         String authorization = "Signature keyId=\"hmac-key-1\"," +
                 "algorithm=\"hmac-sha256\"," +
